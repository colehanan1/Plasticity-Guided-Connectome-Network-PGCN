# Plasticity-Guided Connectome Network (PGCN)

The Plasticity-Guided Connectome Network repository provides a reproducible
pipeline for extracting and analysing the FlyWire projection-neuron
subgraph (PN→KC→MBON core plus DAN ancillary pathways). The codebase pins
FlyWire materialization versions, writes schema-stable cache artefacts, and
exposes command line interfaces for cache generation and structural metrics.

## Local FlyWire dataset workflow (offline-first)

The repository no longer requires authenticated FlyWire access for KC→PN analyses.
Download the public FAFB v783 CSV exports listed below and point the tooling at the
local directory. Every loader honours the ``PGCN_FLYWIRE_DATA`` environment variable;
when unset the default path is ``data/flywire`` relative to the project root.
The expected filenames are:

- ``connections_princeton.csv.gz``
- ``consolidated_cell_types.csv.gz``
- ``classification.csv.gz``
- ``neurons.csv.gz``
- ``names.csv.gz``
- ``processed_labels.csv.gz``

The loader normalises Codex headers automatically: ``primary_type`` is exposed
as ``cell_type`` and ``additional_type(s)`` is surfaced as ``cell_type_aliases``
for compatibility with the original online pipeline. No manual renaming is
required—drop the raw downloads into place and the heuristics will discover KC
and PN memberships by combining the cell-type and hierarchical classification
tables.

### Offline usage checklist

1. Place the CSV files in ``data/flywire`` (or export ``PGCN_FLYWIRE_DATA=/abs/path``).
2. Install the project in editable mode: ``python -m pip install -e .[dev]``.
3. Run ``pytest tests/test_local_flywire.py`` to confirm the loaders resolve paths and
   build KC→PN matrices.
4. Explore the new API from Python:

   ```python
   from data_loaders.flywire_local import FlyWireLocalDataLoader
   from data_loaders.connectivity import build_kc_pn_matrix, filter_mushroom_body_connections
   from data_loaders.neuron_classification import get_kc_neurons, get_pn_neurons

   loader = FlyWireLocalDataLoader()
   connections = filter_mushroom_body_connections(loader.load_connections())
   kcs = get_kc_neurons(loader.load_cell_types(), loader.load_classification())
   pns = get_pn_neurons(loader.load_cell_types(), loader.load_classification())
   matrix = build_kc_pn_matrix(connections, kc_ids=kcs['root_id'], pn_ids=pns['root_id'])
   ```

5. Use ``python -m scripts.example_local_kc_pn`` for a command-line demonstration of the
   same workflow.

### Build canonical caches from local CSVs

When you need the full ``data/cache`` artefact expected by the legacy quicksetup
instructions, invoke the connectome pipeline with the ``--local-data`` flag. The
command below writes ``nodes.parquet``, ``edges.parquet``, ``dan_edges.parquet``,
and ``meta.json`` using only the CSV exports in ``data/flywire``:

```bash
pgcn-cache --local-data data/flywire --out data/cache/
```

The resulting cache preserves the PN/KC/MBON/DAN populations discovered from the
local tables, stores neurotransmitter and brain-region metadata alongside each
node, infers PN glomerulus labels by combining ``primary_type`` /
``additional_type(s)`` strings with the curated ``processed_labels`` export, and
records the dataset directory plus node/edge counts in ``meta.json`` for
provenance. Downstream components (``pgcn-metrics``, ``DrosophilaReservoir``
initialisation, etc.) will transparently consume the offline cache just as they
did with the API-derived artefacts—without emitting glomerulus warnings.

### Dataset schema inspection (diagnose missing columns)

When the loaders raise schema validation errors, run the inspection helper to
capture the exact headers, dtypes, and PN/KC keyword hits for every CSV. The
command below writes a comprehensive report that you can paste into an issue or
chat for fast triage:

```bash
python scripts/inspect_flywire_datasets.py --data-dir /absolute/path/to/flywire/csvs \
  > flywire_dataset_report.txt
```

The report records:

- resolved path and size of each CSV.gz export;
- the complete column list and inferred dtypes;
- sample rows for a quick sanity check;
- top value counts for ``primary_type``/``cell_type``, ``super_class``, and
  related annotations;
- neurotransmitter and brain-region summaries when available; and
- PN/KC membership counts using the repository keyword heuristics, including
  PN glomerulus coverage after the new inference step.

Attach the resulting ``flywire_dataset_report.txt`` to any support request so we
can reconcile naming mismatches immediately.

These helpers mirror the structures produced by the authenticated pipeline so existing
analysis notebooks continue to operate without change.

<<<<<<< HEAD
### Track connectome↔behavior integration progress

Refer to [`docs/model_integration_status.md`](docs/model_integration_status.md) for a
single-page summary of how the offline FlyWire cache, structural metrics, and behavioral
cross-validation currently interlock. The document lists the exact commands to inspect
datasets, materialise caches, initialise the `DrosophilaReservoir`, and execute the
behavioral pipelines so you can confirm the network remains biologically grounded while
aligning with observed odor conditioning results. Outstanding tasks are recorded there
to keep the roadmap visible beside the technical instructions below.

=======
>>>>>>> 2b0e8400
## Quickstart

1. **Create the Conda environment**

   ```bash
   conda env create -f environment.yml
   conda activate PGCN
   ```

2. **Provision your FlyWire token**

   First (re)install the project in editable mode so the latest console scripts
   are registered on your `$PATH`:

   ```bash
   python -m pip install -e .[dev]
   ```

   The `[dev]` extra is optional but convenient if you plan to run tests. When
   you prefer not to install development dependencies, drop the extras suffix.

   You can now write the token to the expected secret path either via the
   installed entry point **or** via the repository-local runner that works even
   before installation:

   ```bash
   pgcn-auth --token "<paste-your-flywire-token-here>"
   # or
   ./scripts/pgcn-auth --token "<paste-your-flywire-token-here>"
   ```

   Replace the placeholder with the token string copied from the
   [FlyWire account portal](https://fafbseg-py.readthedocs.io/en/latest/source/tutorials/flywire_setup.html).
   The command will create both `~/.cloudvolume/secrets/cave-secret.json` and
   the FlyWire-preferred
   `~/.cloudvolume/secrets/global.daf-apis.com-cave-secret.json` if they do not
   exist. When you keep the token in a file, point the helper at it instead:

   ```bash
   pgcn-auth --token-file /path/to/my_token.txt
   # or
   ./scripts/pgcn-auth --token-file /path/to/my_token.txt
   ```

   Use `--force` whenever you intentionally rotate credentials and need to
   overwrite the existing JSON.

3. **Preflight your FlyWire permissions**

   Run the diagnostic CLI before attempting an expensive cache build. The tool
   checks every supported secret location, validates the token against the
   InfoService endpoint, and enumerates available materialization versions so
   you know the datastack is readable:

   ```bash
   pgcn-access-check --datastack flywire_fafb_production
   # or
   ./scripts/pgcn-access-check --datastack flywire_fafb_production
   ```

   A successful probe prints something akin to:

   ```text
   Datastack: flywire_fafb_production
   Token source: file:/home/<user>/.cloudvolume/secrets/global.daf-apis.com-cave-secret.json
   InfoService: OK (dataset=fafb)
   Materialization: OK (27 versions discovered)
   ```

   Anything returning `HTTP 401` means the secret is malformed or expired—mint
   a fresh token at
   `https://global.daf-apis.com/auth/api/v1/user/create_token` and rerun
   `pgcn-auth`. An `HTTP 403` indicates the token is valid but the associated
   FlyWire account lacks FAFB *view* permission; request access via the official
   [FlyWire setup guide](https://fafbseg-py.readthedocs.io/en/latest/source/tutorials/flywire_setup.html)
   before proceeding. While you wait for approval you can still exercise the
   downstream tooling in offline mode by passing `--use-sample-data` to the
   cache command.

4. **Build the connectome cache**

   ```bash
   pgcn-cache --datastack flywire_fafb_production --mv 783 --out data/cache/
   ```

   > **HTTP 403?** The FlyWire API rejected the token because it lacks `view`
   > permission for the FAFB dataset. Revisit the
   > [FlyWire setup guide](https://fafbseg-py.readthedocs.io/en/latest/source/tutorials/flywire_setup.html),
   > confirm the correct Google/ORCID identity has access, rerun the
   > `pgcn-access-check` diagnostic to verify, and then repeat the cache build.
   > Until approval lands you can keep moving by supplying `--use-sample-data`.

   Use `--use-sample-data` for an offline deterministic cache when a FlyWire
   account or network access is unavailable:

   ```bash
   pgcn-cache --use-sample-data --out data/cache/
   ```

   ### Working with Codex snapshot 783 exports (public data path)

   While your FlyWire permissions are pending you can bootstrap the cache with
   the public Codex release of snapshot 783:

   1. **Download the Codex neuron and synapse tables**

      Visit [https://codex.flywire-daf.com](https://codex.flywire-daf.com),
      select the FAFB snapshot 783 dataset, and export the following datasets:

      - **Cell Types** – provides neuron metadata and type annotations (used for
        the `--neurons` input).
      - **Connections (Filtered)** *or* **Synapse Table** – provides PN→KC/KC→MBON
        connectivity with weight/count information (used for the `--synapses`
        input). The filtered connections table is lighter (~68 MB) and suffices
        for reservoir hydration; the full synapse table (~2.7 GB) is optional if
        you need per-synapse records.

      Codex exports are delivered as CSV/TSV (often compressed as `.gz`). The
      importer recognises the official column names (`root_id`,
      `primary_type`, `additional_type(s)`, `class`,
      `pre_root_id_720575940`, `post_root_id_720575940`, `size`, …) out of the
      box, so you can feed the downloads directly without renaming headers.
      When using **Classification / Hierarchical Annotations** for the neuron
      metadata, rely on the `class` column: entries labelled `ALPN` are mapped
      to projection neurons and `Kenyon_Cell` is treated as a Kenyon cell. Save
      the downloads into a working directory, for example
      `~/Downloads/fafb_codex_783/`.

   2. **Convert the exports into the PGCN cache layout**

      Use the new Codex importer (remember to reinstall with `pip install -e .`
      after pulling changes) to materialise a local cache:

      ```bash
      pgcn-codex-import \
        --neurons ~/Downloads/fafb_codex_783/neurons.csv.gz \
        --synapses ~/Downloads/fafb_codex_783/synapses.csv.gz \
        --out data/cache/
      ```

      The importer heuristically recognises PN/KC/MBON/DAN types by combining
      Codex `primary_type`, `additional_type(s)`, and `class` annotations before
      applying the regex classifier, so “Projection neuron”, `ALPN`, or
      “Kenyon_Cell” labels in any column count. Root IDs truncated in the
      header (for example
      `pre_root_id_720575940`) are expanded back to the canonical 64-bit values
      even when the synapse table references neurons missing from the Cell
      Types export, ensuring PN→KC edges survive the merge. When Codex provides
      glomerulus annotations they are passed through into the `nodes.parquet`
      output; otherwise the importer emits an empty `glomerulus` column so the
      downstream metrics skip overlap analyses gracefully instead of crashing.
      If your export uses
      project-specific labels, extend the classifier with regular-expression
      overrides:

      ```bash
      pgcn-codex-import \
        --neurons neurons.csv \
        --synapses synapses.csv \
        --pn-pattern "^PN-" \
        --kc-pattern "Kenyon" \
        --out data/cache/
      ```

      The script writes `nodes.parquet`, `edges.parquet`, `dan_edges.parquet`,
      and `meta.json` so downstream tooling (metrics, reservoir hydration)
      works identically to the authenticated pipeline. After conversion run the
      usual sanity checks to confirm PN→KC edges were detected and normalised:

      ```bash
      pgcn-metrics --cache-dir data/cache/
      python - <<'PY'
      from pathlib import Path
      from pgcn.models.reservoir import DrosophilaReservoir
      import json

      reservoir = DrosophilaReservoir(cache_dir=Path("data/cache"))
      print("PN→KC edges:", reservoir.pn_kc_mask.sum().item())
      print("PN→KC weight rows:", reservoir.pn_to_kc.weight.shape[0])
      meta = json.loads((Path("data/cache/meta.json")).read_text())
      print("PN→KC edges in meta:", meta["counts"]["pn_kc_edges"])
      PY
      ```

   3. **Validate the generated cache**

      Reuse the existing diagnostics to ensure the cache can drive the
      reservoir:

      ```bash
      pgcn-metrics --cache-dir data/cache/
      python - <<'PY'
      from pathlib import Path
      from pgcn.models.reservoir import DrosophilaReservoir

      reservoir = DrosophilaReservoir(cache_dir=Path("data/cache"))
      print("PN→KC weight matrix:", reservoir.pn_to_kc.weight.shape)
      print("Mask density:", reservoir.pn_kc_mask.float().mean().item())
      PY
      ```

      Any classification issues (for example if PN→KC edges are missing) can be
      fixed by re-running `pgcn-codex-import` with additional `--*-pattern`
      overrides until PN, KC, MBON, and DAN populations are detected.

5. **Compute structural metrics**

   ```bash
   pgcn-metrics --cache-dir data/cache/
   ```

   The PN glomerulus overlap report now emits a warning (and an empty table)
   if your Codex exports lack glomerulus annotations. Rebuild the cache after
   downloading richer neuron metadata once it becomes available to populate
   those fields.

6. **Run the unit tests**

   ```bash
   pytest -q
   ```

7. **Validate reservoir weight hydration**

   ```bash
   pytest tests/test_reservoir.py -q
   ```

   The dedicated reservoir tests fabricate a minimal connectome cache and a
   precomputed PN→KC matrix to confirm that weights are normalised, masks are
   preserved, and gradients remain frozen.

## Chemical Odor Generalisation Toolkit

The repository ships an optional chemical modelling stack for reproducing
odor-generalisation analyses. The modules live under `pgcn.chemical` and
`pgcn.models` and are fully importable once PyTorch is available.

1. **Install the project in editable mode (adds PyTorch via the `models` extra)**

   Run this command from the repository root so `pip` can resolve the local
   package:

   ```bash
   pip install -e ".[models]" --find-links https://download.pytorch.org/whl/cpu
   ```

   The project is not published on PyPI; editable installation ensures the
   `pgcn` package is importable from your working tree. The extra pulls in a
   CPU build of PyTorch. Swap the `--find-links` URL for the CUDA-specific index
   if you require GPU acceleration.

2. **Run the chemical unit tests**

   ```bash
   pytest tests/test_chemical.py -q
   ```

3. **Execute the reference modelling snippet**

   ```bash
   python - <<'PY'
   from pgcn.models import ChemicallyInformedDrosophilaModel

   model = ChemicallyInformedDrosophilaModel()
   prediction = model.predict("ethyl_butyrate", "hexanol")
   print(f"Predicted generalisation probability: {prediction:.3f}")
   PY
   ```

   Substitute any other training/testing odor combination that appears in
   `pgcn.chemical.COMPLETE_ODOR_MAPPINGS` to probe cross-generalisation
   behaviour. The model automatically loads the curated chemical descriptors and
   similarity priors included in the repository.

4. **Hydrate the Drosophila reservoir from a connectome cache**

   With the cache generated via `pgcn-cache`, the reservoir will ingest the
   PN→KC weights directly and respect the native sparsity mask:

   ```bash
   python - <<'PY'
   from pathlib import Path

   from pgcn.models.reservoir import DrosophilaReservoir

   reservoir = DrosophilaReservoir(cache_dir=Path("data/cache"))
   print("PN→KC weight shape:", tuple(reservoir.pn_to_kc.weight.shape))
   density = reservoir.pn_kc_mask.float().mean().item()
   print("Mask density:", density)
   print("Gradients frozen:", not reservoir.pn_to_kc.weight.requires_grad)
   PY
   ```

   The reported mask density reflects the Kenyon cell sparsity encoded in the
   cache (≈5 % for hemibrain-derived datasets), and the PN→KC parameters should
   report frozen gradients.

5. **Load a pre-parsed PN→KC matrix**

   When working with precomputed connectivity matrices (for example, custom
   normalisations or ablation studies), feed them directly into the reservoir:

   ```bash
   python - <<'PY'
   import numpy as np

   # Replace this with your own PN→KC weight matrix construction logic.
   # The saved array must have shape (n_kc, n_pn) and non-negative weights.
   matrix = np.random.rand(2000, 50)
   np.save("custom_pn_to_kc.npy", matrix)
   PY

   python - <<'PY'
   import numpy as np

   from pgcn.models.reservoir import DrosophilaReservoir

   matrix = np.load("custom_pn_to_kc.npy")  # shape = (n_kc, n_pn)
   reservoir = DrosophilaReservoir(pn_kc_matrix=matrix)
   weights = reservoir.pn_to_kc.weight.detach().numpy()
   row_sums = weights.sum(axis=1)
   nonzero = row_sums > 0
   print("Weights sum to 1 per KC row:",
         np.allclose(row_sums[nonzero], 1.0))
   print("Sparsity mask preserved:",
         np.array_equal(reservoir.pn_kc_mask.numpy(), (matrix > 0).astype(float)))
   PY
   ```

   The reservoir auto-resolves `n_pn`/`n_kc` dimensions from the matrix and
   keeps absent connections masked without resampling new sparsity patterns.

## Behavioral cross-validation CLI

Week 4 and later checkpoints track behavioural generalisation via grouped
cross-validation. The repository provides a reference driver under
`analysis/cross_validation.py` that reproduces those metrics with fly-aware
splits and ChemicalSTDP fine-tuning confined to the KC→MBON projection.

1. **Run grouped cross-validation**

   ```bash
   python analysis/cross_validation.py \
     --folds 5 \
     --output-dir artifacts/cross_validation \
     --report-prefix week4 \
     --per-dataset
   ```

   The command consumes the canonical behavioural CSV (or a custom dataset via
   `--data`) and instantiates a fresh
   `ChemicallyInformedDrosophilaModel` for each fold. During training only the
   KC→MBON weights are updated through the `ChemicalSTDP` plasticity rule while
   all other parameters remain frozen. GroupKFold splitting respects the
   `fly` identifier to prevent leakage across individuals.

   The behavioural loader now enforces structural checks (non-empty dataset,
   duplicate protection, one dataset per fly, consistent `trial_label`
   coverage) without hard-coding a fixed row or fly count. That lets you append
   new trials daily while keeping validation meaningful. Ensure external CSVs
   honour those invariants before running large experiments. The odor mapping
   includes the newly exported `EB_control` condition, which mirrors the
   `opto_EB` assignments, alongside the existing `hex_control` → `opto_hex`
   alias; custom datasets must preserve those aliases so the CLI can resolve
   the correct chemical identities.

2. **Inspect per-fold outputs**

   Every fold emits a JSON summary and a companion CSV of generalisation curves
   in the specified output directory. Metrics include overall accuracy,
   trained-odor accuracy, control separation (how sharply the model suppresses
   `hex_control` responses relative to conditioned flies), and AUROC.

3. **Review aggregate reports**

   The script assembles `week4_report.json` and `week4_report.csv` (configurable
   via `--report-prefix`). The JSON report captures per-fold metrics alongside
   fold-wise means and standard deviations; the CSV lists each fold plus
   appended mean/std rows for quick spreadsheet import. If you rerun the CLI and
   supply fold metrics that already include a `fold` column, the exporter now
   preserves that numbering instead of attempting to reinsert it, preventing
   duplicate-column errors during long-running pipelines.

4. **Interpret the aggregate digest**

   After saving the JSON and CSV artefacts the CLI now prints a compact console
   summary that compares the observed means against the Week 4 targets
   (overall ≥0.70, trained-odor ≥0.80, control separation ≥0.90) and a
   50 % chance baseline for accuracy. Metrics that cannot be computed (for
   example when a fold contains only control trials) are explicitly marked so
   you know whether gaps stem from modelling issues or data coverage.

   Example output from the extended behavioural export mentioned above:

   ```text
   === Cross-validation aggregate summary ===
   Folds evaluated: 5
   overall_accuracy: mean=0.495 ±0.072 (5/5 folds)
     ↳ vs. chance (0.500): -0.005
     ↳ below target ≥0.700
   trained_odor_accuracy: mean=0.604 ±0.123 (5/5 folds)
     ↳ below target ≥0.800
   control_separation: mean=0.477 ±0.052 (5/5 folds)
     ↳ below target ≥0.900
   auroc: mean=0.477 ±0.052 (5/5 folds)
   ```

   These results show the current configuration underperforming relative to the
   Week 4 expectations: accuracy sits only marginally above chance, trained-odor
   recognition is inconsistent across folds, and the model fails to suppress
   `hex_control` responses. Treat this digest as the first checkpoint before
   diving into the per-fold JSON files or the generalisation curves when
   debugging.

5. **Tune learning dynamics (optional)**

   Adjust `--learning-rate` or `--decision-threshold` to explore alternative
   plasticity strengths and classification cut-offs. Use `--device` to force CPU
   or GPU execution when the default auto-detection does not match your setup.

## Troubleshooting common setup errors

- **`Authentication secret not found at ~/.cloudvolume/secrets/cave-secret.json`** –
  The FlyWire CLI credentials are missing. Run
  `pgcn-auth --token "<paste-your-flywire-token-here>"` to provision the JSON
  file automatically, or rerun `pgcn-cache` with the `--use-sample-data` flag to
  fabricate an offline cache for testing.

- **`FileNotFoundError: 'data/cache/nodes.parquet'` when running `pgcn-metrics` or
  instantiating `DrosophilaReservoir(cache_dir=...)`** – The connectome cache has
  not been generated yet. Execute `pgcn-cache --out data/cache/` (optionally with
  `--use-sample-data`) before invoking downstream commands.

- **`FileNotFoundError: 'custom_pn_to_kc.npy'`** – The matrix file was not saved
  prior to reservoir initialisation. Save the NumPy array with `np.save()` as
  shown above before loading it into `DrosophilaReservoir`.

## Repository Structure

```
PGCN/
├── src/pgcn/                     # Python package
│   ├── __init__.py
│   ├── connectome_pipeline.py     # Cache construction and CLI
│   └── metrics.py                 # Structural metrics and CLI
├── tests/                        # Pytest suite
│   └── test_cache.py
├── data/
│   └── cache/                    # Cache output directory (git-kept, empty)
├── environment.yml               # Conda specification (name=PGCN)
├── pyproject.toml                # Packaging, formatting, and entry points
├── Makefile                      # Common workflows
├── README.md                     # This document
└── data_schema.md                # Cache and metrics schema reference
```

## Cache Outputs

`pgcn-cache` writes the following artefacts into the selected cache directory:

- `nodes.parquet`: node-level metadata with `node_id`, `type`, `glomerulus`,
  `synapse_count`, and centroid coordinates (`x`, `y`, `z`).
- `edges.parquet`: PN→KC and KC→MBON edges with synapse weights.
- `dan_edges.parquet`: DAN→KC and DAN→MBON edges with synapse weights.
- `meta.json`: datastack, materialization version, and table provenance.

All parquet files follow the schemas defined in `data_schema.md`.

## Metrics Outputs

`pgcn-metrics` expects a cache directory and produces:

- `kc_overlap.parquet`: glomerulus-wise Kenyon-cell Jaccard overlaps.
- `pn_kc_mbon_paths.parquet`: PN→KC→MBON two-hop path summary.
- `weighted_centrality.parquet`: weighted in/out degree and betweenness.
- `dan_valence.parquet`: PAM/PPL1/DAN-other valence labels.
- `metrics_meta.json`: row counts for quick validation.

## Behavioral Data Utilities

The :mod:`pgcn.data.behavioral_data` module centralises access to
`data/model_predictions.csv`, enforces the canonical row and fly counts, and
exports immutable dataclasses for each behavioural trial. The loaders sort the
raw CSV on `fly` and `trial_label`, reset the index, and propagate that
deterministic ordering into helpers such as ``load_behavioral_tensor``,
``load_behavioral_trial_matrix``, and the modelling-focused tuples described
below. This guarantees that tensors and folds align with the documented
``(fly, trial_label)`` pairs regardless of the storage order on disk.

Helper functions cover both pandas and tensor workflows:

- ``load_behavioral_trials()`` returns a :class:`BehavioralTrialSet` with sorted
  ``(dataset, fly, trial_label)`` ordering and per-trial metadata snapshots.
- ``load_behavioral_model_frames()`` emits ``(features, labels, groups)``
  DataFrames/Series ready for scikit-learn pipelines.
- ``load_behavioral_model_tensors()`` mirrors the pandas helper but yields
  PyTorch tensors with integer-encoded group assignments.
- ``make_group_kfold()`` wraps :class:`sklearn.model_selection.GroupKFold` to
  produce deterministic, per-fly cross-validation splits.

**Verify the ordering and grouping guarantees**

```bash
python -m pytest tests/data/test_behavioral_data.py -v
```

The suite asserts the reset index, the stable ordering in tensor exports, the
behaviour of the modelling helpers, and the `fly × trial` pivot used for
exploratory analysis.

## Authentication Notes

Unit tests fabricate a deterministic cache to verify schema integrity,
positive weights, and the absence of direct PN→MBON edges. The `--use-sample-data`
flag mirrors this behaviour for developers working offline.<|MERGE_RESOLUTION|>--- conflicted
+++ resolved
@@ -100,7 +100,6 @@
 These helpers mirror the structures produced by the authenticated pipeline so existing
 analysis notebooks continue to operate without change.
 
-<<<<<<< HEAD
 ### Track connectome↔behavior integration progress
 
 Refer to [`docs/model_integration_status.md`](docs/model_integration_status.md) for a
@@ -111,8 +110,6 @@
 aligning with observed odor conditioning results. Outstanding tasks are recorded there
 to keep the roadmap visible beside the technical instructions below.
 
-=======
->>>>>>> 2b0e8400
 ## Quickstart
 
 1. **Create the Conda environment**
